--- conflicted
+++ resolved
@@ -4,13 +4,7 @@
 from astropy.modeling import Fittable1DModel
 from astropy.modeling import Parameter
 
-
-<<<<<<< HEAD
-__all__ = ["BlackBody1D", "ModifiedBlackBody1D", "S07_attenuation"]
-=======
-__all__ = ["BlackBody1D", "S07_attenuation", "att_Drude1D"]
->>>>>>> bb97f3cf
-
+__all__ = ["BlackBody1D", "ModifiedBlackBody1D", "S07_attenuation",  "att_Drude1D"]
 
 class BlackBody1D(Fittable1DModel):
     """
