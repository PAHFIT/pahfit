import numpy as np
import pkg_resources
from scipy import interpolate
from astropy.modeling.physical_models import Drude1D
from astropy.modeling import Fittable1DModel
from astropy.modeling import Parameter
from astropy.table import Table

__all__ = ["BlackBody1D", "ModifiedBlackBody1D", "S07_attenuation", "att_Drude1D"]


class BlackBody1D(Fittable1DModel):
    """
    A blackbody component.

    Current astropy BlackBody1D does not play well with Lorentz1D and Gauss1D
    maybe, need to check again, possibly a units issue
    """

    amplitude = Parameter()
    temperature = Parameter()

    @staticmethod
    def evaluate(x, amplitude, temperature):
        """
        """
        return (
            amplitude
            * 3.97289e13
            / x ** 3
            / (np.exp(1.4387752e4 / x / temperature) - 1.0)
        )


class ModifiedBlackBody1D(BlackBody1D):
    """
    Modified blackbody with an emissivity propoportional to nu^2
    """

    @staticmethod
    def evaluate(x, amplitude, temperature):
        return BlackBody1D.evaluate(x, amplitude, temperature) * ((9.7 / x) ** 2)


class S07_attenuation(Fittable1DModel):
    """
    Smith, Draine, et al. (2007) kvt attenuation model calculation.
    Calculation is for a fully mixed geometrically model.
    Uses an extinction curve based on the silicate profiles from
    Kemper, Vriend, & Tielens (2004, apJ, 609, 826).
    Constructed as a weighted sum of two components: silicate profiles,
    and an exponent 1.7 power-law.

    Attenuation curve for a mixed case calculated from
    .. math::

        Att(x) = \\frac{1 - e^{-\\tau_{x}}}{\\tau_{x}}

    Parameters
    ----------
    kvt_amp : float
      amplitude
    """

    # Attenuation tau
    tau_sil = Parameter(description="kvt term: amplitude", default=1.0, min=0.0, max=10)

    @staticmethod
    def kvt(in_x):
        """
        Output the kvt extinction curve
        """

        kvt_prof = Table.read(pkg_resources.resource_filename("pahfit", "packs/")+'att_profile/kvt_Smith2007.ecsv')

        f = interpolate.interp1d(kvt_prof['lam'], kvt_prof['optical_depth'])

        new_f = f(in_x)

        return new_f

<<<<<<< HEAD
=======
        nf = Drude1D(amplitude=0.4, x_0=18.0, fwhm=0.247 * 18.0)
        in_x_drude = in_x[in_x >= max(kvt_wav)]

        ext = np.concatenate([new_spline_y, nf(in_x_drude)])

        # Extend to ~2 um
        # assuming beta is 0.1
        beta = 0.1
        y = (1.0 - beta) * ext + beta * (9.7 / in_x) ** 1.7

        return y
>>>>>>> 71d422ac

    def evaluate(self, in_x, tau_si):
        if tau_si == 0.0:
            return np.full((len(in_x)), 1.0)
        else:
            tau_x = tau_si * self.kvt(in_x)
            return (1.0 - np.exp(-1.0 * tau_x)) / tau_x


class att_Drude1D(Fittable1DModel):
    """
    Attenuation components that can be parameterized by Drude profiles.
    """

    tau = Parameter()
    x_0 = Parameter()
    fwhm = Parameter()

    @staticmethod
    def evaluate(x, tau, x_0, fwhm):
        if tau == 0.0:
            return np.full((len(x)), 1.0)
        else:
            profile = Drude1D(amplitude=1.0, fwhm=fwhm, x_0=x_0)
            tau_x = tau * profile(x)
            return (1.0 - np.exp(-1.0 * tau_x)) / tau_x<|MERGE_RESOLUTION|>--- conflicted
+++ resolved
@@ -78,21 +78,7 @@
         new_f = f(in_x)
 
         return new_f
-
-<<<<<<< HEAD
-=======
-        nf = Drude1D(amplitude=0.4, x_0=18.0, fwhm=0.247 * 18.0)
-        in_x_drude = in_x[in_x >= max(kvt_wav)]
-
-        ext = np.concatenate([new_spline_y, nf(in_x_drude)])
-
-        # Extend to ~2 um
-        # assuming beta is 0.1
-        beta = 0.1
-        y = (1.0 - beta) * ext + beta * (9.7 / in_x) ** 1.7
-
-        return y
->>>>>>> 71d422ac
+     
 
     def evaluate(self, in_x, tau_si):
         if tau_si == 0.0:
