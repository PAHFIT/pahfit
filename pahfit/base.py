from astropy.modeling.functional_models import Gaussian1D

from pahfit.component_models import BlackBody1D, S07_attenuation

from astropy.table import Table, vstack
from astropy.modeling.physical_models import Drude1D

from scipy import interpolate

import numpy as np

import matplotlib as mpl

from pahfit.feature_strengths import pah_feature_strength, line_strength

__all__ = ["PAHFITBase"]


def _ingest_limits(min_vals, max_vals):
    """
    Ingest the limits read from a file and generate the appropriate
    internal format (list of tuples).  Needed to handle the case
    where a limit is not desired as numpy arrays cannot have elements
    of None, instead a value of nan is used.

    Limits that are not set are designated as 'nan' in files and
    these are changed to the python None to be compatible with
    the astropy.modeling convention.

    Parameters
    ----------
    min_vals,
    max_vals : numpy.array
        min/max values of the limits for a parameter
        nan designates no limit

    Returns
    -------
    plimits : list of tuples
        tuples give the min/max limits for a parameter
    """
    plimits = []
    for cmin, cmax in zip(min_vals, max_vals):
        if np.isnan(cmin):
            cmin = None
        if np.isnan(cmax):
            cmax = None
        plimits.append((cmin, cmax))

    return plimits


def _ingest_fixed(fixed_vals):
    """
    Ingest the fixed value read from a file and generate the appropriate
    internal format (list of booleans).  Needed as booleans but
    represented in files as True/False strings.

    Parameters
    ----------
    min_vals : numpy.array (string)
        fixed designations

    Returns
    -------
    pfixed : numpy.array (boolean)
        True/False designation for parameters
    """
    pfixed = []
    for cfixed in fixed_vals:
        if cfixed == "True":
            cfixed = True
        if cfixed == "False":
            cfixed = False
        pfixed.append(cfixed)

    return pfixed


class PAHFITBase:
    """
    Base class for PAHFIT variants. Each variant nominally specifies the valid
    wavelength range, instrument, and type of astronomical objects.

    For example, the original IDL version of PAHFIT was valid for
    Spitzer/IRS SL/LL spectra (5-38 micron) and observations of parts or all
    of external galaxies.

    Mainly sets up the astropy.modeling compound model
    that includes all the different components including
    blackbodies for the continuum, drudes for the dust
    emission features, and Gaussians for the gas emission features.

    Parameters
    ----------
    obs_x and obs_y: np.array
        the input spectrum

    filename: string
        filename giving the pack that contains all the
        info described for param_info

    tformat: string
        table format of filename (compatible with astropy Table.read)

    param_info: tuple of dics
        The dictonaries contain info for each type of component.  Each
        component of the dictonaries is a vector.
        bb_info -
        dict with {name, temps, temps_limits, temps_fixed,
        amps, amps_limits, amps_fixed}, each a vector
        dust_features, h2_features, ion_features -
        dict with {name amps, amps_limits, amps_fixed,
        x_0, x_0_limits, x_0_fixed, fwhms, fwhms_limits, fwhm_fixed}.
    """

    def __init__(self, obs_x, obs_y, estimate_start=False, param_info=None, filename=None, tformat=None):
        """
        Setup a variant based on inputs.  Generates an astropy.modeling
        compound model.
        """
        # check that param_info or filename is set
        if filename is None and param_info is None:
            raise ValueError(
                "Either param_info or filename need to be set \
                             when initializing a PAHFITBase object"
            )

        # read in the parameter info from a file
        if filename is not None:
            param_info = self.read(filename, tformat=tformat)

        if estimate_start:
            # guess values and update starting point (if not set fixed) based on the input spectrum
            param_info = self.estimate_init(obs_x, obs_y, param_info)

        self.param_info = param_info

        bb_info = param_info[0]
        dust_features = param_info[1]
        h2_features = param_info[2]
        ion_features = param_info[3]
        att_info = param_info[4]

        # setup the model
        self.bb_info = bb_info
        if bb_info is not None:
            # 1st component defines the overall model variable
            self.model = BlackBody1D(
                name=bb_info["names"][0],
                temperature=bb_info["temps"][0],
                amplitude=bb_info["amps"][0],
                bounds={
                    "temperature": bb_info["temps_limits"][0],
                    "amplitude": bb_info["amps_limits"][0],
                },
                fixed={
                    "temperature": bb_info["temps_fixed"][0],
                    "amplitude": bb_info["amps_fixed"][0],
                },
            )
            for k in range(1, len(bb_info["names"])):
                self.model += BlackBody1D(
                    name=bb_info["names"][k],
                    temperature=bb_info["temps"][k],
                    amplitude=bb_info["amps"][k],
                    bounds={
                        "temperature": bb_info["temps_limits"][k],
                        "amplitude": bb_info["amps_limits"][k],
                    },
                    fixed={
                        "temperature": bb_info["temps_fixed"][k],
                        "amplitude": bb_info["amps_fixed"][k],
                    },
                )

        self.dust_features = dust_features
        if dust_features is not None:
            for k in range(len(dust_features["names"])):
                self.model += Drude1D(
                    name=dust_features["names"][k],
                    amplitude=dust_features["amps"][k],
                    x_0=dust_features["x_0"][k],
                    fwhm=dust_features["fwhms"][k],
                    bounds={
                        "amplitude": dust_features["amps_limits"][k],
                        "x_0": dust_features["x_0_limits"][k],
                        "fwhm": dust_features["fwhms_limits"][k],
                    },
                    fixed={
                        "amplitude": dust_features["amps_fixed"][k],
                        "x_0": dust_features["x_0_fixed"][k],
                        "fwhm": dust_features["fwhms_fixed"][k],
                    },
                )

        self.h2_features = h2_features
        if h2_features is not None:
            for k in range(len(h2_features["names"])):
                self.model += Gaussian1D(
                    name=h2_features["names"][k],
                    amplitude=h2_features["amps"][k],
                    mean=h2_features["x_0"][k],
                    stddev=h2_features["fwhms"][k] / 2.355,
                    bounds={
                        "amplitude": h2_features["amps_limits"][k],
                        "mean": h2_features["x_0_limits"][k],
                        "stddev": (
                            h2_features["fwhms_limits"][k][0] / 2.355,
                            h2_features["fwhms_limits"][k][1] / 2.355,
                        ),
                    },
                    fixed={
                        "amplitude": h2_features["amps_fixed"][k],
                        "mean": h2_features["x_0_fixed"][k],
                        "stddev": h2_features["fwhms_fixed"][k],
                    },
                )

        self.ion_features = ion_features
        if ion_features is not None:
            for k in range(len(ion_features["names"])):
                self.model += Gaussian1D(
                    name=ion_features["names"][k],
                    amplitude=ion_features["amps"][k],
                    mean=ion_features["x_0"][k],
                    stddev=ion_features["fwhms"][k] / 2.355,
                    bounds={
                        "amplitude": ion_features["amps_limits"][k],
                        "mean": ion_features["x_0_limits"][k],
                        "stddev": (
                            ion_features["fwhms_limits"][k][0] / 2.355,
                            ion_features["fwhms_limits"][k][1] / 2.355,
                        ),
                    },
                    fixed={
                        "amplitude": ion_features["amps_fixed"][k],
                        "mean": ion_features["x_0_fixed"][k],
                        "stddev": ion_features["fwhms_fixed"][k],
                    },
                )

        # apply the attenuation to *all* the components
        self.model *= S07_attenuation(
            name=att_info["names"][0],
            tau_sil=att_info["amps"][0],
            bounds={"tau_sil": att_info["amps_limits"][0]},
            fixed={"tau_sil": att_info["amps_fixed"][0]},
        )

    def plot(self, axs, x, y, yerr, model, scalefac_resid=2):
        """
        Plot model using axis object.

        Parameters
        ----------
        axs : matplotlib.axis objects
            where to put the plot
        x : floats
            wavelength points
        y : floats
            observed spectrum
        yerr: floats
            observed spectrum uncertainties
        model : PAHFITBase model
            model giving all the components and parameters
        scalefac_resid : float
            Factor multiplying the standard deviation of the residuals to adjust plot limits
        """
        # remove units if they are present
        if hasattr(x, "value"):
            x = x.value
        if hasattr(y, "value"):
            y = y.value
        if hasattr(yerr, "value"):
            yerr = yerr.value

        # spectrum and best fit model

        ax = axs[0]
        ax.set_yscale("linear")
        ax.set_xscale("log")
        ax.minorticks_on()
        ax.tick_params(axis="both", which='major', top="on", right="on", direction='in', length=10)
        ax.tick_params(axis="both", which='minor', top="on", right="on", direction='in', length=5)

        ax_att = ax.twinx()  # axis for plotting the extinction curve
        ax_att.tick_params(which='minor', direction="in", length=5)
        ax_att.tick_params(which='major', direction='in', length=10)
        ax_att.minorticks_on()
        # get the extinction model (probably a better way to do this)
        for cmodel in model:
            if isinstance(cmodel, S07_attenuation):
                ax_att.plot(x, cmodel(x), "k--", alpha=0.5)
                ext_model = cmodel(x)
        ax_att.set_ylabel("Attenuation")
        ax_att.set_ylim(0, 1.1)

        # Define legend lines
        Leg_lines = [mpl.lines.Line2D([0], [0], color="k", linestyle="--", lw=2),
                     mpl.lines.Line2D([0], [0], color="#FE6100", lw=2),
                     mpl.lines.Line2D([0], [0], color="#648FFF", lw=2, alpha=0.5),
                     mpl.lines.Line2D([0], [0], color="#DC267F", lw=2, alpha=0.5),
                     mpl.lines.Line2D([0], [0], color="#785EF0", lw=2, alpha=1),
                     mpl.lines.Line2D([0], [0], color="#FFB000", lw=2, alpha=0.5)]

        # create the continum compound model (base for plotting lines)
        cont_components = []

        for cmodel in model:
            if isinstance(cmodel, BlackBody1D):
                cont_components.append(cmodel)
                # plot as we go
                ax.plot(x, cmodel(x) * ext_model / x, "#FFB000", alpha=0.5)
        cont_model = cont_components[0]
        for cmodel in cont_components[1:]:
            cont_model += cmodel
        cont_y = cont_model(x)

        # now plot the dust and gas lines
        for cmodel in model:
            if isinstance(cmodel, Gaussian1D):
                ax.plot(x, (cont_y + cmodel(x)) * ext_model / x, "#DC267F", alpha=0.5)
            if isinstance(cmodel, Drude1D):
                ax.plot(x, (cont_y + cmodel(x)) * ext_model / x, "#648FFF", alpha=0.5)

        ax.plot(x, cont_y * ext_model / x, "#785EF0", alpha=1)

        ax.plot(x, model(x) / x, "#FE6100", alpha=1)
        ax.errorbar(x, y / x, yerr=yerr / x,
                    fmt='o', markeredgecolor='k', markerfacecolor='none',
                    ecolor='k', elinewidth=0.2, capsize=0.5, markersize=6)

        ax.set_ylim(0)
        ax.set_ylabel(r"$\nu F_{\nu}$")

        ax.legend(Leg_lines, ["S07_attenuation",
                              "Spectrum Fit",
                              "Dust Features",
                              r"Atomic and $H_2$ Lines",
                              "Total Continuum Emissions",
                              "Continuum Components"], prop={'size': 10}, loc="best", facecolor="white", framealpha=1,
                  ncol=3)
        # residuals
        res = (y - model(x)) / x
        std = np.std(res)
        ax = axs[1]

        ax.set_yscale("linear")
        ax.set_xscale("log")
        ax.tick_params(axis="both", which='major', top="on", right="on", direction='in', length=10)
        ax.tick_params(axis="both", which='minor', top="on", right="on", direction='in', length=5)
        ax.minorticks_on()

        # Custom X axis ticks
        ax.xaxis.set_ticks([0, 1, 2, 3, 4, 5, 6, 7, 8, 9, 10, 12, 14, 16, 20, 25, 30, 40])

        ax.axhline(0, linestyle='--', color='gray', zorder=0)
        ax.plot(x, res, 'ko-', fillstyle='none', zorder=1)
        ax.set_ylim(-scalefac_resid * std, scalefac_resid * std)
        ax.set_xlim(np.floor(np.amin(x)), np.ceil(np.amax(x)))
        ax.set_xlabel(r"$\lambda$ [$\mu m$]")
        ax.set_ylabel('Residuals [%]')

        # non scientific x-axis
        ax.xaxis.set_minor_formatter(mpl.ticker.ScalarFormatter())
        ax.xaxis.set_major_formatter(mpl.ticker.ScalarFormatter())

    @staticmethod
<<<<<<< HEAD
    def save(obs_fit, filename, outform, strength_calc=True):
=======
    def save(obs_fit, filename, outform):
>>>>>>> 076d817d
        """
        Save the model parameters to a user defined file format.

        Parameters
        ----------
        obs_fit : PAHFITBase model
            Model giving all the components and parameters.
        filename : string
            String used to name the output file.
            Currently using the input data file name.
        outform : string
            Sets the output file format (ascii, fits, csv, etc.).
        strength_calc : bool
            Imports the feature_strength module
            to calculate PAH feature and emission line strenghts.
        """
        # setup the tables for the different components
        bb_table = Table(
            names=(
                "Name",
                "Form",
                "temp",
                "temp_min",
                "temp_max",
                "temp_fixed",
                "amp",
                "amp_min",
                "amp_max",
                "amp_fixed",
            ),
            dtype=(
                "U25",
                "U25",
                "float64",
                "float64",
                "float64",
                "bool",
                "float64",
                "float64",
                "float64",
                "bool",
            ),
        )
        line_table = Table(
            names=(
                "Name",
                "Form",
                "x_0",
                "x_0_min",
                "x_0_max",
                "x_0_fixed",
                "amp",
                "amp_min",
                "amp_max",
                "amp_fixed",
                "fwhm",
                "fwhm_min",
                "fwhm_max",
                "fwhm_fixed",
                "strength",
                "strength_unc"
            ),
            dtype=(
                "U25",
                "U25",
                "float64",
                "float64",
                "float64",
                "bool",
                "float64",
                "float64",
                "float64",
                "bool",
                "float64",
                "float64",
                "float64",
                "bool",
                "float64",
                "float64"
            ),
        )
        att_table = Table(
            names=("Name", "Form", "amp", "amp_min", "amp_max", "amp_fixed"),
            dtype=("U25", "U25", "float64", "float64", "float64", "bool"),
        )

        for component in obs_fit:
            comp_type = component.__class__.__name__

            if comp_type == "BlackBody1D":
                bb_table.add_row(
                    [
                        component.name,
                        comp_type,
                        component.temperature.value,
                        component.temperature.bounds[0],
                        component.temperature.bounds[1],
                        component.temperature.fixed,
                        component.amplitude.value,
                        component.amplitude.bounds[0],
                        component.amplitude.bounds[1],
                        component.amplitude.fixed,
                    ]
                )
            elif comp_type == "Drude1D":

<<<<<<< HEAD
                if strength_calc:
                    strength = pah_feature_strength(component.amplitude.value,
                                                    component.fwhm.value,
                                                    component.x_0.value)
                else:
                    strength = None
=======
                strength = pah_feature_strength(component.amplitude.value,
                                                component.fwhm.value,
                                                component.x_0.value)
>>>>>>> 076d817d

                strength_unc = None

                line_table.add_row(
                    [
                        component.name,
                        comp_type,
                        component.x_0.value,
                        component.x_0.bounds[0],
                        component.x_0.bounds[1],
                        component.x_0.fixed,
                        component.amplitude.value,
                        component.amplitude.bounds[0],
                        component.amplitude.bounds[1],
                        component.amplitude.fixed,
                        component.fwhm.value,
                        component.fwhm.bounds[0],
                        component.fwhm.bounds[1],
                        component.fwhm.fixed,
                        strength,
                        strength_unc,
                    ]
                )
            elif comp_type == "Gaussian1D":

<<<<<<< HEAD
                if strength_calc:
                    strength = line_strength(component.amplitude.value,
                                             component.mean.value,
                                             component.stddev.value)
                else:
                    strength = None
=======
                strength = line_strength(component.amplitude.value,
                                         component.mean.value,
                                         component.stddev.value)
>>>>>>> 076d817d

                strength_unc = None

                line_table.add_row(
                    [
                        component.name,
                        comp_type,
                        component.mean.value,
                        component.mean.bounds[0],
                        component.mean.bounds[1],
                        component.mean.fixed,
                        component.amplitude.value,
                        component.amplitude.bounds[0],
                        component.amplitude.bounds[1],
                        component.amplitude.fixed,
                        2.355 * component.stddev.value,
                        2.355 * component.stddev.bounds[0],
                        2.355 * component.stddev.bounds[1],
                        component.stddev.fixed,
                        strength,
                        strength_unc,
                    ]
                )
            elif comp_type == "S07_attenuation":
                att_table.add_row(
                    [
                        component.name,
                        comp_type,
                        component.tau_sil.value,
                        component.tau_sil.bounds[0],
                        component.tau_sil.bounds[1],
                        component.tau_sil.fixed,
                    ]
                )

        # stack the tables (handles missing columns between tables)
        out_table = vstack([bb_table, line_table, att_table])

        # Writing output table
        out_table.write(
            "{}_output.{}".format(filename, outform), format=outform, overwrite=True
        )

    def read(self, filename, tformat=None):
        """
        Read the model parameters from a file.

        Parameters
        ----------
        filename : string
            The name of the input file containing fit results.

        tformat: string
            table format of filename (compatible with astropy Table.read)

        Returns
        -------
        readout : tuple
            Tuple containing dictionaries of all components from
            the input file.
        """
        # get the table format
        if tformat is None:
            tformat = filename.split(".")[-1]

        # Reading the input file as table
        t = Table.read(filename, format=tformat)

        # Getting indices for the different components
        bb_ind = np.concatenate(np.argwhere(t["Form"] == "BlackBody1D"))
        df_ind = np.concatenate(np.argwhere(t["Form"] == "Drude1D"))
        ga_ind = np.concatenate(np.argwhere(t["Form"] == "Gaussian1D"))
        at_ind = np.concatenate(np.argwhere(t["Form"] == "S07_attenuation"))

        # now split the gas emission lines between H2 and ions
        names = [str(i) for i in np.take(t["Name"], ga_ind)]
        h2_temp = np.concatenate(np.where(np.char.find(names, "H2") >= 0))
        ion_temp = np.concatenate(np.where(np.char.find(names, "H2") == -1))
        h2_ind = np.take(ga_ind, h2_temp)
        ion_ind = np.take(ga_ind, ion_temp)

        # Creating the blackbody dict
        bb_info = {
            "names": np.array(t["Name"][bb_ind].data),
            "temps": np.array(t["temp"][bb_ind].data),
            "temps_limits": _ingest_limits(
                t["temp_min"][bb_ind].data, t["temp_max"][bb_ind].data
            ),
            "temps_fixed": _ingest_fixed(t["temp_fixed"][bb_ind].data),
            "amps": np.array(t["amp"][bb_ind].data),
            "amps_limits": _ingest_limits(
                t["amp_min"][bb_ind].data, t["amp_max"][bb_ind].data
            ),
            "amps_fixed": _ingest_fixed(t["amp_fixed"][bb_ind].data),
        }

        # Creating the dust_features dict
        df_info = {
            "names": np.array(t["Name"][df_ind].data),
            "x_0": np.array(t["x_0"][df_ind].data),
            "x_0_limits": _ingest_limits(
                t["x_0_min"][df_ind].data, t["x_0_max"][df_ind].data
            ),
            "x_0_fixed": _ingest_fixed(t["x_0_fixed"][df_ind].data),
            "amps": np.array(t["amp"][df_ind].data),
            "amps_limits": _ingest_limits(
                t["amp_min"][df_ind].data, t["amp_max"][df_ind].data
            ),
            "amps_fixed": _ingest_fixed(t["amp_fixed"][df_ind].data),
            "fwhms": np.array(t["fwhm"][df_ind].data),
            "fwhms_limits": _ingest_limits(
                t["fwhm_min"][df_ind].data, t["fwhm_max"][df_ind].data
            ),
            "fwhms_fixed": _ingest_fixed(t["fwhm_fixed"][df_ind].data),
        }

        # Creating the H2 dict
        h2_info = {
            "names": np.array(t["Name"][h2_ind].data),
            "x_0": np.array(t["x_0"][h2_ind].data),
            "x_0_limits": _ingest_limits(
                t["x_0_min"][h2_ind].data, t["x_0_max"][h2_ind].data
            ),
            "x_0_fixed": _ingest_fixed(t["x_0_fixed"][h2_ind].data),
            "amps": np.array(t["amp"][h2_ind].data),
            "amps_limits": _ingest_limits(
                t["amp_min"][h2_ind].data, t["amp_max"][h2_ind].data
            ),
            "amps_fixed": _ingest_fixed(t["amp_fixed"][h2_ind].data),
            "fwhms": np.array(t["fwhm"][h2_ind].data),
            "fwhms_limits": _ingest_limits(
                t["fwhm_min"][h2_ind].data, t["fwhm_max"][h2_ind].data
            ),
            "fwhms_fixed": _ingest_fixed(t["fwhm_fixed"][h2_ind].data),
        }

        # Creating the ion dict
        ion_info = {
            "names": np.array(t["Name"][ion_ind].data),
            "x_0": np.array(t["x_0"][ion_ind].data),
            "x_0_limits": _ingest_limits(
                t["x_0_min"][ion_ind].data, t["x_0_max"][ion_ind].data
            ),
            "x_0_fixed": _ingest_fixed(t["x_0_fixed"][ion_ind].data),
            "amps": np.array(t["amp"][ion_ind].data),
            "amps_limits": _ingest_limits(
                t["amp_min"][ion_ind].data, t["amp_max"][ion_ind].data
            ),
            "amps_fixed": _ingest_fixed(t["amp_fixed"][ion_ind].data),
            "fwhms": np.array(t["fwhm"][ion_ind].data),
            "fwhms_limits": _ingest_limits(
                t["fwhm_min"][ion_ind].data, t["fwhm_max"][ion_ind].data
            ),
            "fwhms_fixed": _ingest_fixed(t["fwhm_fixed"][ion_ind].data),
        }

        # Create the attenuation dict
        att_info = {
            "names": np.array(t["Name"][at_ind].data),
            "amps": np.array(t["amp"][at_ind].data),
            "amps_limits": _ingest_limits(
                t["amp_min"][at_ind].data, t["amp_max"][at_ind].data
            ),
            "amps_fixed": _ingest_fixed(t["amp_fixed"][at_ind].data),
        }

        # Create output tuple
        readout = (bb_info, df_info, h2_info, ion_info, att_info)

        return readout

    @staticmethod
    def estimate_init(obs_x, obs_y, param_info):
        """
        Estimate and return updated starting point in param_info based on the input spectrum.

        Parameters
        ----------
        obs_x and obs_y: np.array
            input spectrum

        param_info: tuple of dics
            The dictonaries contain info for each type of component.
        """

        # simple linear interpolation function for spectrum
        sp = interpolate.interp1d(obs_x, obs_y)

        # guess starting point of bb
        for i, (fix, temp) in enumerate(zip(param_info[0]['amps_fixed'], param_info[0]['temps'])):

            if (fix is False) & (temp >= 2500):  # stellar comoponent is defined by BB that has T>=2500 K
                bb = BlackBody1D(1, temp)
                if min(obs_x) < 5:
                    lam = min(obs_x) + 0.1  # the wavelength used to compare
                else:  # if min(obs_x) > 5, use 5.5 um
                    lam = 5.5
                amp_guess = sp(lam) / bb(lam)
                param_info[0]['amps'][i] = amp_guess

            elif fix is False:
                fmax_lam = 2898. / temp
                bb = BlackBody1D(1, temp)
                if (fmax_lam >= min(obs_x)) & (fmax_lam <= max(obs_x)):
                    lam = fmax_lam
                    amp_guess = sp(lam) / bb(lam) * 0.2
                elif (fmax_lam > max(obs_x)):
                    lam = max(obs_x)
                    amp_guess = obs_y[np.argmax(obs_x)] / bb(lam) * 0.2
                else:
                    lam = min(obs_x)
                    amp_guess = obs_y[np.argmin(obs_x)] / bb(lam) * 0.2
                param_info[0]['amps'][i] = amp_guess
            else:
                pass

        # guess starting point of dust features and lines
        # set to half of the median (non-negative) intensity of the entire input spectrum

        # dust
        for i, fix in enumerate(param_info[1]['amps_fixed']):

            if fix is False:
                amp_guess = 0.5 * np.median(obs_y)
                param_info[1]['amps'][i] = amp_guess

        # h2
        for i, fix in enumerate(param_info[2]['amps_fixed']):

            if fix is False:
                amp_guess = 0.5 * np.median(obs_y)
                param_info[2]['amps'][i] = amp_guess

        # ion
        for i, fix in enumerate(param_info[3]['amps_fixed']):

            if fix is False:
                amp_guess = 0.5 * np.median(obs_y)
                param_info[3]['amps'][i] = amp_guess

        return param_info<|MERGE_RESOLUTION|>--- conflicted
+++ resolved
@@ -367,11 +367,7 @@
         ax.xaxis.set_major_formatter(mpl.ticker.ScalarFormatter())
 
     @staticmethod
-<<<<<<< HEAD
-    def save(obs_fit, filename, outform, strength_calc=True):
-=======
     def save(obs_fit, filename, outform):
->>>>>>> 076d817d
         """
         Save the model parameters to a user defined file format.
 
@@ -384,9 +380,6 @@
             Currently using the input data file name.
         outform : string
             Sets the output file format (ascii, fits, csv, etc.).
-        strength_calc : bool
-            Imports the feature_strength module
-            to calculate PAH feature and emission line strenghts.
         """
         # setup the tables for the different components
         bb_table = Table(
@@ -478,18 +471,9 @@
                 )
             elif comp_type == "Drude1D":
 
-<<<<<<< HEAD
-                if strength_calc:
-                    strength = pah_feature_strength(component.amplitude.value,
-                                                    component.fwhm.value,
-                                                    component.x_0.value)
-                else:
-                    strength = None
-=======
                 strength = pah_feature_strength(component.amplitude.value,
                                                 component.fwhm.value,
                                                 component.x_0.value)
->>>>>>> 076d817d
 
                 strength_unc = None
 
@@ -515,18 +499,9 @@
                 )
             elif comp_type == "Gaussian1D":
 
-<<<<<<< HEAD
-                if strength_calc:
-                    strength = line_strength(component.amplitude.value,
-                                             component.mean.value,
-                                             component.stddev.value)
-                else:
-                    strength = None
-=======
                 strength = line_strength(component.amplitude.value,
                                          component.mean.value,
                                          component.stddev.value)
->>>>>>> 076d817d
 
                 strength_unc = None
 
